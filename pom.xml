--- conflicted
+++ resolved
@@ -11,11 +11,8 @@
     <packaging>pom</packaging>
 
     <modules>
-<<<<<<< HEAD
         <module>analysis</module>
-=======
         <module>linkedlist</module>
->>>>>>> 315032d8
     </modules>
 
     <build>
